--- conflicted
+++ resolved
@@ -40,34 +40,14 @@
     Seq2SeqLMOutput,
     Seq2SeqModelOutput,
 )
-<<<<<<< HEAD
 from ...modeling_utils import ALL_ATTENTION_FUNCTIONS, PreTrainedModel
 from ...processing_utils import Unpack
 from ...utils import auto_docstring, is_torch_flex_attn_available, is_torchdynamo_compiling, logging
-=======
-from ...modeling_utils import PreTrainedModel
-from ...utils import (
-    auto_docstring,
-    is_torch_flex_attn_available,
-    is_torchdynamo_compiling,
-    logging,
-)
->>>>>>> 555715f4
 from .configuration_m2m_100 import M2M100Config
 
 
 if is_torch_flex_attn_available():
-<<<<<<< HEAD
     from ...integrations.flex_attention import BlockMask, make_flex_block_causal_mask
-=======
-    from torch.nn.attention.flex_attention import BlockMask
-
-    from ...integrations.flex_attention import make_flex_block_causal_mask
-
-
-if is_flash_attn_available():
-    from ...modeling_flash_attention_utils import _flash_attention_forward
->>>>>>> 555715f4
 
 
 logger = logging.get_logger(__name__)
@@ -276,19 +256,15 @@
         layer_head_mask: Optional[torch.Tensor] = None,
         output_attentions: bool = False,
         cache_position: Optional[torch.Tensor] = None,
-<<<<<<< HEAD
         # TODO: we need a refactor so that the different attention modules can get their specific kwargs
         # ATM, we have mixed things encoder, decoder, and encoder-decoder attn
         **kwargs: Unpack[FlashAttentionKwargs],
-=======
->>>>>>> 555715f4
     ) -> Tuple[torch.Tensor, Optional[torch.Tensor], Optional[Tuple[torch.Tensor]]]:
         """Input shape: Batch x Time x Channel"""
 
         # if key_value_states are provided this layer is used as a cross-attention layer
         # for the decoder
         is_cross_attention = key_value_states is not None
-<<<<<<< HEAD
 
         # determine input shapes
         bsz, tgt_len = hidden_states.shape[:-1]
@@ -311,24 +287,6 @@
             else:
                 curr_past_key_value = past_key_value
 
-=======
-        bsz, tgt_len, _ = hidden_states.size()
-
-        # get query proj
-        query_states = self.q_proj(hidden_states).view(bsz, -1, self.num_heads, self.head_dim).transpose(1, 2)
-        query_states = query_states * self.scaling
-
-        if past_key_value is not None:
-            if isinstance(past_key_value, EncoderDecoderCache):
-                is_updated = past_key_value.is_updated.get(self.layer_idx)
-                if is_cross_attention:
-                    # after the first generated id, we can subsequently re-use all key/value_states from cache
-                    curr_past_key_value = past_key_value.cross_attention_cache
-                else:
-                    curr_past_key_value = past_key_value.self_attention_cache
-            else:
-                curr_past_key_value = past_key_value
-
         current_states = key_value_states if is_cross_attention else hidden_states
         if is_cross_attention and past_key_value is not None and is_updated:
             # reuse k,v, cross_attentions
@@ -337,8 +295,8 @@
         else:
             key_states = self.k_proj(current_states)
             value_states = self.v_proj(current_states)
-            key_states = key_states.view(bsz, -1, self.num_heads, self.head_dim).transpose(1, 2)
-            value_states = value_states.view(bsz, -1, self.num_heads, self.head_dim).transpose(1, 2)
+            key_states = key_states.view(*kv_input_shape).transpose(1, 2)
+            value_states = value_states.view(*kv_input_shape).transpose(1, 2)
 
             if past_key_value is not None:
                 # save all key/value_states to cache to be re-used for fast auto-regressive generation
@@ -350,148 +308,6 @@
                 if is_cross_attention:
                     past_key_value.is_updated[self.layer_idx] = True
 
-        proj_shape = (bsz * self.num_heads, -1, self.head_dim)
-        query_states = query_states.reshape(*proj_shape)
-        key_states = key_states.reshape(*proj_shape)
-        value_states = value_states.reshape(*proj_shape)
-
-        src_len = key_states.size(1)
-        attn_weights = torch.bmm(query_states, key_states.transpose(1, 2))
-
-        if attn_weights.size() != (bsz * self.num_heads, tgt_len, src_len):
-            raise ValueError(
-                f"Attention weights should be of size {(bsz * self.num_heads, tgt_len, src_len)}, but is"
-                f" {attn_weights.size()}"
-            )
-
-        if attention_mask is not None:
-            attention_mask = attention_mask[:, :, :, : key_states.shape[-2]]
-            attn_weights = attn_weights.view(bsz, self.num_heads, tgt_len, src_len) + attention_mask
-            attn_weights = attn_weights.view(bsz * self.num_heads, tgt_len, src_len)
-
-        attn_weights = nn.functional.softmax(attn_weights, dim=-1)
-
-        if layer_head_mask is not None:
-            if layer_head_mask.size() != (self.num_heads,):
-                raise ValueError(
-                    f"Head mask for a single layer should be of size {(self.num_heads,)}, but is"
-                    f" {layer_head_mask.size()}"
-                )
-            attn_weights = layer_head_mask.view(1, -1, 1, 1) * attn_weights.view(bsz, self.num_heads, tgt_len, src_len)
-            attn_weights = attn_weights.view(bsz * self.num_heads, tgt_len, src_len)
-
-        if output_attentions:
-            # this operation is a bit awkward, but it's required to
-            # make sure that attn_weights keeps its gradient.
-            # In order to do so, attn_weights have to be reshaped
-            # twice and have to be reused in the following
-            attn_weights_reshaped = attn_weights.view(bsz, self.num_heads, tgt_len, src_len)
-            attn_weights = attn_weights_reshaped.view(bsz * self.num_heads, tgt_len, src_len)
-        else:
-            attn_weights_reshaped = None
-
-        attn_probs = nn.functional.dropout(attn_weights, p=self.dropout, training=self.training)
-
-        attn_output = torch.bmm(attn_probs, value_states)
-
-        if attn_output.size() != (bsz * self.num_heads, tgt_len, self.head_dim):
-            raise ValueError(
-                f"`attn_output` should be of size {(bsz * self.num_heads, tgt_len, self.head_dim)}, but is"
-                f" {attn_output.size()}"
-            )
-
-        attn_output = attn_output.view(bsz, self.num_heads, tgt_len, self.head_dim)
-        attn_output = attn_output.transpose(1, 2)
-
-        # Use the `embed_dim` from the config (stored in the class) rather than `hidden_state` because `attn_output` can be
-        # partitioned across GPUs when using tensor-parallelism.
-        attn_output = attn_output.reshape(bsz, tgt_len, self.embed_dim)
-
-        attn_output = self.out_proj(attn_output)
-
-        return attn_output, attn_weights_reshaped, past_key_value
-
-
-# Copied from transformers.models.bart.modeling_bart.BartFlashAttention2 with Bart->M2M100
-class M2M100FlashAttention2(M2M100Attention):
-    """
-    M2M100 flash attention module. This module inherits from `M2M100Attention` as the weights of the module stays
-    untouched. The only required change would be on the forward pass where it needs to correctly call the public API of
-    flash attention and deal with padding tokens in case the input contains any of them.
-    """
-
-    def __init__(self, *args, **kwargs):
-        super().__init__(*args, **kwargs)
-
-        # TODO: Should be removed once Flash Attention for RoCm is bumped to 2.1.
-        # flash_attn<2.1 generates top-left aligned causal mask, while what is needed here is bottom-right alignment, that was made default for flash_attn>=2.1. This attribute is used to handle this difference. Reference: https://github.com/Dao-AILab/flash-attention/releases/tag/v2.1.0.
-        # Beware that with flash_attn<2.1, using q_seqlen != k_seqlen (except for the case q_seqlen == 1) produces a wrong mask (top-left).
-        self._flash_attn_uses_top_left_mask = flash_attn_supports_top_left_mask()
-
-    def forward(
-        self,
-        hidden_states: torch.Tensor,
-        key_value_states: Optional[torch.Tensor] = None,
-        past_key_value: Optional[Cache] = None,
-        attention_mask: Optional[torch.Tensor] = None,
-        layer_head_mask: Optional[torch.Tensor] = None,
-        output_attentions: bool = False,
-        cache_position: Optional[torch.Tensor] = None,
-    ) -> Tuple[torch.Tensor, Optional[torch.Tensor], Optional[Tuple[torch.Tensor]]]:
-        # M2M100FlashAttention2 attention does not support output_attentions
-        if output_attentions:
-            raise ValueError(
-                "M2M100SdpaAttention2 attention does not support `output_attentions`. "
-                "Use the argument `attn_implementation='eager'` when loading the model."
-            )
-
-        # if key_value_states are provided this layer is used as a cross-attention layer
-        # for the decoder
-        is_cross_attention = key_value_states is not None
-        bsz, q_len, _ = hidden_states.size()
-
-        # get query proj
-        query_states = self.q_proj(hidden_states).view(bsz, -1, self.num_heads, self.head_dim)
-
-        if past_key_value is not None:
-            if isinstance(past_key_value, EncoderDecoderCache):
-                is_updated = past_key_value.is_updated.get(self.layer_idx)
-                if is_cross_attention:
-                    # after the first generated id, we can subsequently re-use all key/value_states from cache
-                    curr_past_key_value = past_key_value.cross_attention_cache
-                else:
-                    curr_past_key_value = past_key_value.self_attention_cache
-            else:
-                curr_past_key_value = past_key_value
-
->>>>>>> 555715f4
-        current_states = key_value_states if is_cross_attention else hidden_states
-        if is_cross_attention and past_key_value is not None and is_updated:
-            # reuse k,v, cross_attentions
-            key_states = curr_past_key_value.key_cache[self.layer_idx]
-            value_states = curr_past_key_value.value_cache[self.layer_idx]
-        else:
-            key_states = self.k_proj(current_states)
-            value_states = self.v_proj(current_states)
-<<<<<<< HEAD
-            key_states = key_states.view(*kv_input_shape).transpose(1, 2)
-            value_states = value_states.view(*kv_input_shape).transpose(1, 2)
-=======
-            key_states = key_states.view(bsz, -1, self.num_heads, self.head_dim).transpose(1, 2)
-            value_states = value_states.view(bsz, -1, self.num_heads, self.head_dim).transpose(1, 2)
->>>>>>> 555715f4
-
-            if past_key_value is not None:
-                # save all key/value_states to cache to be re-used for fast auto-regressive generation
-                cache_position = cache_position if not is_cross_attention else None
-                key_states, value_states = curr_past_key_value.update(
-                    key_states, value_states, self.layer_idx, {"cache_position": cache_position}
-                )
-                # set flag that curr layer for cross-attn is already updated so we can re-use in subsequent calls
-                if is_cross_attention:
-                    past_key_value.is_updated[self.layer_idx] = True
-
-<<<<<<< HEAD
         attention_interface: Callable = eager_attn_forward
         attention_type = self.config._attn_implementation
         if self.config._attn_implementation != "eager":
@@ -508,25 +324,6 @@
                 logger.warning_once(
                     f"Falling back to eager attention because `dropout` is not supported in `{attention_type}`."
                 )
-=======
-        # TODO: These transpose are quite inefficient but Flash Attention requires the layout [batch_size, sequence_length, num_heads, head_dim]. We would need to refactor the KV cache
-        # to be able to avoid many of these transpose/reshape/view.
-        key_states = key_states.transpose(1, 2)
-        value_states = value_states.transpose(1, 2)
-
-        # In PEFT, usually we cast the layer norms in float32 for training stability reasons
-        # therefore the input hidden states gets silently casted in float32. Hence, we need
-        # cast them back in the correct dtype just to be sure everything works as expected.
-        # This might slowdown training & inference so it is recommended to not cast the LayerNorms
-        # in fp32. (LlamaRMSNorm handles it correctly)
-        input_dtype = query_states.dtype
-        if input_dtype == torch.float32:
-            if torch.is_autocast_enabled():
-                target_dtype = torch.get_autocast_gpu_dtype()
-            # Handle the case where the model is quantized
-            elif hasattr(self.config, "_pre_quantization_dtype"):
-                target_dtype = self.config._pre_quantization_dtype
->>>>>>> 555715f4
             else:
                 attention_interface = ALL_ATTENTION_FUNCTIONS[self.config._attn_implementation]
 
@@ -545,121 +342,9 @@
         attn_output = attn_output.reshape(bsz, tgt_len, -1).contiguous()
         attn_output = self.out_proj(attn_output)
 
-<<<<<<< HEAD
         return attn_output, attn_weights, past_key_value
 
 
-=======
-        return attn_output, None, past_key_value
-
-
-# Copied from transformers.models.bart.modeling_bart.BartSdpaAttention with Bart->M2M100
-class M2M100SdpaAttention(M2M100Attention):
-    def forward(
-        self,
-        hidden_states: torch.Tensor,
-        key_value_states: Optional[torch.Tensor] = None,
-        past_key_value: Optional[Cache] = None,
-        attention_mask: Optional[torch.Tensor] = None,
-        layer_head_mask: Optional[torch.Tensor] = None,
-        output_attentions: bool = False,
-        cache_position: Optional[torch.Tensor] = None,
-    ) -> Tuple[torch.Tensor, Optional[torch.Tensor], Optional[Tuple[torch.Tensor]]]:
-        """Input shape: Batch x Time x Channel"""
-        if output_attentions:
-            # TODO: Improve this warning with e.g. `model.config._attn_implementation = "manual"` once this is implemented.
-            logger.warning_once(
-                "M2M100Model is using M2M100SdpaAttention, but `torch.nn.functional.scaled_dot_product_attention` does not support `output_attentions=True` . Falling back to the manual attention"
-                ' implementation, but specifying the manual implementation will be required from Transformers version v5.0.0 onwards. This warning can be removed using the argument `attn_implementation="eager"` when loading the model.'
-            )
-            return super().forward(
-                hidden_states,
-                key_value_states=key_value_states,
-                past_key_value=past_key_value,
-                attention_mask=attention_mask,
-                output_attentions=output_attentions,
-                cache_position=cache_position,
-            )
-
-        # if key_value_states are provided this layer is used as a cross-attention layer
-        # for the decoder
-        is_cross_attention = key_value_states is not None
-
-        bsz, tgt_len, _ = hidden_states.size()
-
-        # get query proj
-        query_states = self.q_proj(hidden_states).view(bsz, -1, self.num_heads, self.head_dim).transpose(1, 2)
-
-        if past_key_value is not None:
-            if isinstance(past_key_value, EncoderDecoderCache):
-                is_updated = past_key_value.is_updated.get(self.layer_idx)
-                if is_cross_attention:
-                    # after the first generated id, we can subsequently re-use all key/value_states from cache
-                    curr_past_key_value = past_key_value.cross_attention_cache
-                else:
-                    curr_past_key_value = past_key_value.self_attention_cache
-            else:
-                curr_past_key_value = past_key_value
-
-        current_states = key_value_states if is_cross_attention else hidden_states
-        if is_cross_attention and past_key_value is not None and is_updated:
-            # reuse k,v, cross_attentions
-            key_states = curr_past_key_value.key_cache[self.layer_idx]
-            value_states = curr_past_key_value.value_cache[self.layer_idx]
-        else:
-            key_states = self.k_proj(current_states)
-            value_states = self.v_proj(current_states)
-            key_states = key_states.view(bsz, -1, self.num_heads, self.head_dim).transpose(1, 2)
-            value_states = value_states.view(bsz, -1, self.num_heads, self.head_dim).transpose(1, 2)
-
-            if past_key_value is not None:
-                # save all key/value_states to cache to be re-used for fast auto-regressive generation
-                cache_position = cache_position if not is_cross_attention else None
-                key_states, value_states = curr_past_key_value.update(
-                    key_states, value_states, self.layer_idx, {"cache_position": cache_position}
-                )
-                # set flag that curr layer for cross-attn is already updated so we can re-use in subsequent calls
-                if is_cross_attention:
-                    past_key_value.is_updated[self.layer_idx] = True
-
-        causal_mask = None
-        if attention_mask is not None:  # no matter the length, we just slice it
-            causal_mask = attention_mask[:, :, :, : key_states.shape[-2]]
-
-        # SDPA with memory-efficient backend is currently (torch==2.1.2) bugged with non-contiguous inputs with custom attn_mask,
-        # Reference: https://github.com/pytorch/pytorch/issues/112577.
-        if query_states.device.type == "cuda" and causal_mask is not None:
-            query_states = query_states.contiguous()
-            key_states = key_states.contiguous()
-            value_states = value_states.contiguous()
-
-        # We dispatch to SDPA's Flash Attention or Efficient kernels via this `is_causal` if statement instead of an inline conditional assignment
-        # in SDPA to support both torch.compile's dynamic shapes and full graph options. An inline conditional prevents dynamic shapes from compiling.
-        # The tgt_len > 1 is necessary to match with AttentionMaskConverter.to_causal_4d that does not create a causal mask in case tgt_len == 1.
-        is_causal = True if self.is_causal and causal_mask is None and tgt_len > 1 else False
-
-        # NOTE: SDPA with memory-efficient backend is currently (torch==2.1.2) bugged when using non-contiguous inputs and a custom attn_mask,
-        # but we are fine here as `_shape` do call `.contiguous()`. Reference: https://github.com/pytorch/pytorch/issues/112577
-        attn_output = torch.nn.functional.scaled_dot_product_attention(
-            query_states,
-            key_states,
-            value_states,
-            attn_mask=causal_mask,
-            dropout_p=self.dropout if self.training else 0.0,
-            is_causal=is_causal,
-        )
-
-        attn_output = attn_output.transpose(1, 2).contiguous()
-
-        # Use the `embed_dim` from the config (stored in the class) rather than `hidden_state` because `attn_output` can be
-        # partitioned across GPUs when using tensor-parallelism.
-        attn_output = attn_output.view(bsz, tgt_len, self.embed_dim)
-        attn_output = self.out_proj(attn_output)
-
-        return attn_output, None, past_key_value
-
-
->>>>>>> 555715f4
 # Copied from transformers.models.mbart.modeling_mbart.MBartEncoderLayer with MBart->M2M100, MBART->M2M100
 class M2M100EncoderLayer(nn.Module):
     def __init__(self, config: M2M100Config):
@@ -817,10 +502,6 @@
             residual = hidden_states
             hidden_states = self.encoder_attn_layer_norm(hidden_states)
 
-<<<<<<< HEAD
-=======
-            # cross_attn cached key/values tuple is at positions 3,4 of present_key_value tuple
->>>>>>> 555715f4
             hidden_states, cross_attn_weights, past_key_value = self.encoder_attn(
                 hidden_states=hidden_states,
                 key_value_states=encoder_hidden_states,
@@ -860,10 +541,7 @@
     _no_split_modules = ["M2M100EncoderLayer", "M2M100DecoderLayer"]
     _supports_flash_attn_2 = True
     _supports_sdpa = True
-<<<<<<< HEAD
     _supports_flex_attn = True
-=======
->>>>>>> 555715f4
     _supports_cache_class = True
     # Doesn't support `compile` (dynamic control flow). Can be fixed but low usage model
     _supports_static_cache = False
@@ -882,7 +560,6 @@
             module.weight.data.fill_(1.0)
             module.bias.data.zero_()
 
-<<<<<<< HEAD
     # Copied from transformers.models.bart.modeling_bart.BartPreTrainedModel._update_full_mask
     def _update_full_mask(
         self,
@@ -943,25 +620,6 @@
             if attention_mask is not None and (attention_mask == 0.0).any():
                 return attention_mask
             return None
-=======
-    # Copied from transformers.models.llama.modeling_llama.LlamaModel._update_causal_mask
-    def _update_causal_mask(
-        self,
-        attention_mask: Union[torch.Tensor, "BlockMask"],
-        input_tensor: torch.Tensor,
-        cache_position: torch.Tensor,
-        past_key_values: Cache,
-        output_attentions: bool = False,
-    ):
-        if self.config._attn_implementation == "flash_attention_2":
-            if attention_mask is not None and (attention_mask == 0.0).any():
-                return attention_mask
-            return None
-        if self.config._attn_implementation == "flex_attention":
-            if isinstance(attention_mask, torch.Tensor):
-                attention_mask = make_flex_block_causal_mask(attention_mask)
-            return attention_mask
->>>>>>> 555715f4
 
         # For SDPA, when possible, we will rely on its `is_causal` argument instead of its `attn_mask` argument, in
         # order to dispatch on Flash Attention 2. This feature is not compatible with static cache, as SDPA will fail
@@ -970,11 +628,7 @@
         using_compilable_cache = past_key_values.is_compileable if past_key_values is not None else False
 
         # When output attentions is True, sdpa implementation's forward method calls the eager implementation's forward
-<<<<<<< HEAD
         if self.config._attn_implementation == "sdpa" and not using_compilable_cache and not _unsupported_features:
-=======
-        if self.config._attn_implementation == "sdpa" and not using_compilable_cache and not output_attentions:
->>>>>>> 555715f4
             if AttentionMaskConverter._ignore_causal_mask_sdpa(
                 attention_mask,
                 inputs_embeds=input_tensor,
@@ -1008,11 +662,7 @@
             self.config._attn_implementation == "sdpa"
             and attention_mask is not None
             and attention_mask.device.type in ["cuda", "xpu", "npu"]
-<<<<<<< HEAD
             and not _unsupported_features
-=======
-            and not output_attentions
->>>>>>> 555715f4
         ):
             # Attend to all tokens in fully masked rows in the causal_mask, for example the relevant first rows when
             # using left padding. This is required by F.scaled_dot_product_attention memory-efficient attention path.
@@ -1077,7 +727,6 @@
                 )
 
         return causal_mask
-<<<<<<< HEAD
 
     # Copied from transformers.models.bart.modeling_bart.BartPreTrainedModel._update_cross_attn_mask
     def _update_cross_attn_mask(
@@ -1120,8 +769,6 @@
                 )
 
         return encoder_attention_mask
-=======
->>>>>>> 555715f4
 
 
 class M2M100Encoder(M2M100PreTrainedModel):
@@ -1333,11 +980,6 @@
             self.padding_idx,
         )
         self.layers = nn.ModuleList([M2M100DecoderLayer(config, layer_idx=i) for i in range(config.decoder_layers)])
-<<<<<<< HEAD
-=======
-        self._use_flash_attention_2 = config._attn_implementation == "flash_attention_2"
-        self._use_sdpa = config._attn_implementation == "sdpa"
->>>>>>> 555715f4
         self.layer_norm = nn.LayerNorm(config.d_model)
 
         self.gradient_checkpointing = False
@@ -1435,18 +1077,17 @@
         use_cache = use_cache if use_cache is not None else self.config.use_cache
         return_dict = return_dict if return_dict is not None else self.config.use_return_dict
 
-        if self.gradient_checkpointing and self.training:
-            if use_cache:
-                logger.warning_once(
-                    "`use_cache=True` is incompatible with gradient checkpointing. Setting `use_cache=False`..."
-                )
-                use_cache = False
-
         # retrieve input_ids and inputs_embeds
         if (input_ids is None) ^ (inputs_embeds is not None):
             raise ValueError("You cannot specify both decoder_input_ids and decoder_inputs_embeds at the same time")
-
-<<<<<<< HEAD
+        elif input_ids is not None:
+            input_shape = input_ids.size()
+            input_ids = input_ids.view(-1, input_shape[-1])
+        elif inputs_embeds is not None:
+            input_shape = inputs_embeds.size()[:-1]
+        else:
+            raise ValueError("You have to specify either decoder_input_ids or decoder_inputs_embeds")
+
         if inputs_embeds is None:
             inputs_embeds = self.embed_tokens(input_ids)
 
@@ -1457,14 +1098,6 @@
                 )
                 use_cache = False
 
-=======
-        if input_ids is not None:
-            input_ids = input_ids.view(-1, input_ids.shape[-1])
-
-        if inputs_embeds is None:
-            inputs_embeds = self.embed_tokens(input_ids)
-
->>>>>>> 555715f4
         # initialize `past_key_values`
         return_legacy_cache = False
         if use_cache and not isinstance(past_key_values, Cache):
@@ -1493,37 +1126,6 @@
             if isinstance(past_key_values, EncoderDecoderCache)
             else past_key_values
         )
-<<<<<<< HEAD
-=======
-        causal_mask = self._update_causal_mask(
-            attention_mask,
-            inputs_embeds,
-            cache_position,
-            self_attn_cache,
-            output_attentions,
-        )
-
-        # expand encoder attention mask
-        if encoder_hidden_states is not None and encoder_attention_mask is not None:
-            if self._use_flash_attention_2:
-                encoder_attention_mask = encoder_attention_mask if 0 in encoder_attention_mask else None
-            elif self._use_sdpa and cross_attn_head_mask is None and not output_attentions:
-                # output_attentions=True & cross_attn_head_mask can not be supported when using SDPA, and we fall back on
-                # the manual implementation that requires a 4D causal mask in all cases.
-                # [bsz, seq_len] -> [bsz, 1, tgt_seq_len, src_seq_len]
-                encoder_attention_mask = _prepare_4d_attention_mask_for_sdpa(
-                    encoder_attention_mask,
-                    inputs_embeds.dtype,
-                    tgt_len=seq_length,
-                )
-            else:
-                # [bsz, seq_len] -> [bsz, 1, tgt_seq_len, src_seq_len]
-                encoder_attention_mask = _prepare_4d_attention_mask(
-                    encoder_attention_mask,
-                    inputs_embeds.dtype,
-                    tgt_len=seq_length,
-                )
->>>>>>> 555715f4
 
         _unsupported_features = output_attentions is True or cross_attn_head_mask is not None or head_mask is not None
         attention_mask = self._update_causal_mask(
@@ -1580,11 +1182,7 @@
                     layer_outputs = self._gradient_checkpointing_func(
                         decoder_layer.__call__,
                         hidden_states,
-<<<<<<< HEAD
                         attention_mask,
-=======
-                        causal_mask,
->>>>>>> 555715f4
                         encoder_hidden_states,
                         encoder_attention_mask,
                         head_mask[idx] if head_mask is not None else None,
@@ -1597,11 +1195,7 @@
                 else:
                     layer_outputs = decoder_layer(
                         hidden_states,
-<<<<<<< HEAD
                         attention_mask=attention_mask,
-=======
-                        attention_mask=causal_mask,
->>>>>>> 555715f4
                         encoder_hidden_states=encoder_hidden_states,
                         encoder_attention_mask=encoder_attention_mask,
                         layer_head_mask=(head_mask[idx] if head_mask is not None else None),
